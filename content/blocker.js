--- conflicted
+++ resolved
@@ -61,7 +61,6 @@
       // Prevent easy bypassing
       this.setupBypassPrevention();
 
-<<<<<<< HEAD
       this.isInitialized = true;
       window.vocabBreakBlocker = this;
       
@@ -86,18 +85,6 @@
         console.error('Could not notify background of error:', e);
       }
     }
-=======
-    this.isInitialized = true;
-    window.vocabBreakBlocker = this;
-    
-    // Check if cache needs refresh due to settings changes
-    setTimeout(() => this.checkAndRefreshCacheIfNeeded(), 2000);
-    
-    // Preload questions for connection failure fallback (if cache is empty or settings changed)
-    setTimeout(() => this.preloadQuestionsForCache(), 5000);
-    
-    console.log('VocabBreak blocker initialized');
->>>>>>> b51ddf24
   }
 
   setupBypassPrevention() {
