<!DOCTYPE html>
<html lang="en">
<head>
    <meta charset="UTF-8">
    <meta name="viewport" content="width=device-width, initial-scale=1.0">
    <title data-i18n="options_title">VocabBreak Settings</title>
    <link rel="stylesheet" href="options.css">
    <script src="../shared/supabase.js"></script>
    <script src="../shared/i18n.js"></script>
</head>
<body>
    <div class="container">
        <!-- Header -->
        <header class="header">
            <div class="header-content">
                <div class="logo">
                    <h1 data-i18n="options_heading">VocabBreak Settings</h1>
                    <p data-i18n="options_subheading">Customize your language learning experience</p>
                </div>
                <div class="header-actions">
                    <button id="save-settings" class="btn btn-primary" data-i18n="save_changes">Save Changes</button>
                </div>
            </div>
        </header>

        <!-- Navigation Tabs -->
        <nav class="nav-tabs">
            <button class="tab-btn active" data-tab="account" data-i18n="tab_account">Account</button>
            <button class="tab-btn" data-tab="learning" data-i18n="tab_learning">Learning</button>
            <button class="tab-btn" data-tab="blocking" data-i18n="tab_blocking">Blocking</button>
            <button class="tab-btn" data-tab="gamification" data-i18n="tab_gamification">Gamification</button>
            <button class="tab-btn" data-tab="language" data-i18n="tab_language">Language</button>
        </nav>

        <!-- Main Content -->
        <main class="main-content">
            <!-- Account Tab -->
            <section id="account-tab" class="tab-content active">
                <div class="card">
                    <h2 data-i18n="account_information">Account Information</h2>
                    <div class="account-info" id="account-info">
                        <!-- Will be populated by JavaScript -->
                    </div>
                </div>

                <div class="card">
                    <h2 data-i18n="data_management">Data Management</h2>
                    <div class="form-group">
                        <label data-i18n="sync_status">Sync Status</label>
                        <div class="sync-status" id="sync-status">
                            <span class="status-indicator"></span>
                            <span class="status-text" data-i18n="checking">Checking...</span>
                            <button id="sync-now" class="btn btn-outline btn-sm" data-i18n="sync_now">Sync Now</button>
                        </div>
                    </div>
                    
                    <div class="form-group">
                        <label data-i18n="data_export">Data Export</label>
                        <p class="form-description" data-i18n="data_export_desc">Export your progress data and settings</p>
                        <button id="export-data" class="btn btn-outline" data-i18n="export_data">Export Data</button>
                    </div>
                    
                    <div class="form-group">
                        <label data-i18n="reset_data">Reset Data</label>
                        <p class="form-description" data-i18n="reset_data_desc">Clear all local data and progress (cannot be undone)</p>
                        <button id="reset-data" class="btn btn-danger" data-i18n="reset_all_data">Reset All Data</button>
                    </div>
                </div>
            </section>

            <!-- Learning Tab -->
            <section id="learning-tab" class="tab-content">
                <div class="card">
                    <h2 data-i18n="difficulty_settings">Difficulty Settings</h2>
                    <div class="form-group">
                        <label data-i18n="vocab_levels">Vocabulary Levels</label>
                        <p class="form-description" data-i18n="vocab_levels_desc">Select the CEFR levels you want to practice</p>
                        <div class="checkbox-group">
                            <label class="checkbox-item">
                                <input type="checkbox" name="levels" value="A1" checked>
                                <span class="checkmark"></span>
                                <span data-i18n="level_a1">A1 - Beginner</span>
                            </label>
                            <label class="checkbox-item">
                                <input type="checkbox" name="levels" value="A2" checked>
                                <span class="checkmark"></span>
                                <span data-i18n="level_a2">A2 - Elementary</span>
                            </label>
                            <label class="checkbox-item">
                                <input type="checkbox" name="levels" value="B1">
                                <span class="checkmark"></span>
                                <span data-i18n="level_b1">B1 - Intermediate</span>
                            </label>
                            <label class="checkbox-item">
                                <input type="checkbox" name="levels" value="B2">
                                <span class="checkmark"></span>
                                <span data-i18n="level_b2">B2 - Upper-Intermediate</span>
                            </label>
                            <label class="checkbox-item">
                                <input type="checkbox" name="levels" value="C1">
                                <span class="checkmark"></span>
                                <span data-i18n="level_c1">C1 - Advanced</span>
                            </label>
                            <label class="checkbox-item">
                                <input type="checkbox" name="levels" value="C2">
                                <span class="checkmark"></span>
                                <span data-i18n="level_c2">C2 - Proficiency</span>
                            </label>
                        </div>
                    </div>
                </div>

                <div class="card">
                    <h2 data-i18n="question_types">Question Types</h2>
                    <div class="form-group">
                        <label data-i18n="question_formats">Question Formats</label>
                        <p class="form-description" data-i18n="question_formats_desc">Choose which types of questions you want to see</p>
                        <div class="checkbox-group">
                            <label class="checkbox-item">
                                <input type="checkbox" name="question-types" value="multiple-choice" checked>
                                <span class="checkmark"></span>
                                <span data-i18n="multiple_choice">Multiple Choice</span>
                            </label>
                            <label class="checkbox-item">
                                <input type="checkbox" name="question-types" value="text-input" checked>
                                <span class="checkmark"></span>
                                <span data-i18n="text_input">Text Input</span>
                            </label>
<<<<<<< HEAD
=======
                            <label class="checkbox-item">
                                <input type="checkbox" name="question-types" value="voice-input" disabled>
                                <span class="checkmark"></span>
                                <span data-i18n="voice_input">Voice Input</span> <span class="coming-soon" data-i18n="coming_soon">(Coming Soon)</span>
                            </label>
>>>>>>> 76e1db8f
                        </div>
                    </div>
                </div>

                <div class="card">
                    <h2 data-i18n="topics_heading">Topics</h2>
                    <div class="form-group">
                        <label data-i18n="vocab_topics">Vocabulary Topics</label>
                        <p class="form-description" data-i18n="vocab_topics_desc">Select topics you want to focus on</p>
                        <div class="checkbox-group" id="topics-list">
                            <!-- Will be populated by JavaScript -->
                        </div>
                    </div>
                </div>
            </section>

            <!-- Blocking Tab -->
            <section id="blocking-tab" class="tab-content">
                <div class="card">
                    <h2 data-i18n="blocking_mode_heading">Blocking Mode</h2>
                    <div class="form-group">
                        <label data-i18n="how_blocked">How should sites be blocked?</label>
                        <div class="radio-group">
                            <label class="radio-item">
                                <input type="radio" name="blocking-mode" value="blacklist" checked>
                                <span class="radiomark"></span>
                                <div class="radio-content">
                                    <strong data-i18n="blacklist_mode">Blacklist Mode</strong>
                                    <p data-i18n="blacklist_desc">Block all sites except those in your exclusion list</p>
                                </div>
                            </label>
                            <label class="radio-item">
                                <input type="radio" name="blocking-mode" value="whitelist">
                                <span class="radiomark"></span>
                                <div class="radio-content">
                                    <strong data-i18n="whitelist_mode">Whitelist Mode</strong>
                                    <p data-i18n="whitelist_desc">Only block sites that are in your target list</p>
                                </div>
                            </label>
                        </div>
                    </div>
                </div>

                <div class="card">
                    <h2 data-i18n="site_management">Site Management</h2>
                    <div class="form-group">
                        <label data-i18n="manage_sites">Manage Sites</label>
                        <div class="site-input-group">
                            <input type="text" id="site-input" data-i18n="site_input_placeholder" placeholder="Enter website URL or pattern (e.g., *.reddit.com)">
                            <button id="add-site" class="btn btn-primary" data-i18n="add_site">Add Site</button>
                        </div>
                    </div>
                    
                    <div class="form-group">
                        <label data-i18n="site_list">Site List</label>
                        <div class="site-list" id="site-list">
                            <!-- Will be populated by JavaScript -->
                        </div>
                    </div>
                    
                    <div class="form-group">
                        <label data-i18n="quick_add_categories">Quick Add Categories</label>
                        <div class="category-buttons">
                            <button class="btn btn-outline btn-sm" data-category="social" data-i18n="category_social">Social Media</button>
                            <button class="btn btn-outline btn-sm" data-category="news" data-i18n="category_news">News Sites</button>
                            <button class="btn btn-outline btn-sm" data-category="entertainment" data-i18n="category_entertainment">Entertainment</button>
                            <button class="btn btn-outline btn-sm" data-category="shopping" data-i18n="category_shopping">Shopping</button>
                        </div>
                    </div>
                </div>

                <div class="card">
                    <h2 data-i18n="timing_settings">Timing Settings</h2>
                    <div class="form-group">
                        <label for="periodic-interval" data-i18n="question_frequency">Question Frequency</label>
                        <p class="form-description" data-i18n="question_frequency_desc">How often should questions appear (in minutes)</p>
                        <input type="range" id="periodic-interval" min="5" max="120" value="30" step="5">
                        <div class="range-labels">
                            <span data-i18n="minutes_5">5 min</span>
                            <span id="interval-value">30 min</span>
                            <span data-i18n="minutes_120">120 min</span>
                        </div>
                    </div>
                    
                    <div class="form-group">
                        <label for="penalty-duration" data-i18n="wrong_answer_penalty">Wrong Answer Penalty</label>
                        <p class="form-description" data-i18n="wrong_answer_penalty_desc">How long to wait after wrong answers (in seconds)</p>
                        <input type="range" id="penalty-duration" min="10" max="300" value="30" step="10">
                        <div class="range-labels">
                            <span data-i18n="seconds_10">10 sec</span>
                            <span id="penalty-value">30 sec</span>
                            <span data-i18n="seconds_300">300 sec</span>
                        </div>
                    </div>
                </div>
            </section>

            <!-- Gamification Tab -->
            <section id="gamification-tab" class="tab-content">
                <div class="card">
                    <h2 data-i18n="current_progress">Current Progress</h2>
                    <div class="progress-overview" id="progress-overview">
                        <!-- Will be populated by JavaScript -->
                    </div>
                </div>

                <div class="card">
                    <h2 data-i18n="achievements">Achievements</h2>
                    <div class="achievements-grid" id="achievements-grid">
                        <!-- Will be populated by JavaScript -->
                    </div>
                </div>

                <div class="card">
                    <h2 data-i18n="gamification_settings">Gamification Settings</h2>
                    <div class="form-group">
                        <label class="switch-item">
                            <input type="checkbox" id="gamification-enabled" checked>
                            <span class="switch"></span>
                            <div class="switch-content">
                                <strong data-i18n="enable_gamification">Enable Gamification</strong>
                                <p data-i18n="enable_gamification_desc">Show points, streaks, and achievements</p>
                            </div>
                        </label>
                    </div>
                    
                    <div class="form-group">
                        <label class="switch-item">
                            <input type="checkbox" id="streak-notifications" checked>
                            <span class="switch"></span>
                            <div class="switch-content">
                                <strong data-i18n="streak_notifications">Streak Notifications</strong>
                                <p data-i18n="streak_notifications_desc">Get notified about streak milestones</p>
                            </div>
                        </label>
                    </div>
                </div>
            </section>

            <!-- Language Tab -->
            <section id="language-tab" class="tab-content">
                <div class="card">
                    <h2 data-i18n="interface_language">Interface Language</h2>
                    <div class="form-group">
                        <label data-i18n="choose_interface_language">Choose your interface language</label>
                        <div class="radio-group">
                            <label class="radio-item">
                                <input type="radio" name="interface-language" value="en" checked>
                                <span class="radiomark"></span>
                                <div class="radio-content">
                                    <strong data-i18n="language_en">English</strong>
                                    <p data-i18n="language_en_desc">Use English for all interface elements</p>
                                </div>
                            </label>
                            <label class="radio-item">
                                <input type="radio" name="interface-language" value="vi">
                                <span class="radiomark"></span>
                                <div class="radio-content">
                                    <strong data-i18n="language_vi">Tiếng Việt</strong>
                                    <p data-i18n="language_vi_desc">Sử dụng tiếng Việt cho giao diện</p>
                                </div>
                            </label>
                        </div>
                    </div>
                </div>

                <div class="card">
                    <h2 data-i18n="learning_language">Learning Language</h2>
                    <div class="form-group">
                        <label data-i18n="target_language">Target Language</label>
                        <p class="form-description" data-i18n="target_language_desc">The language you want to learn (currently only English is supported)</p>
                        <select id="target-language" disabled>
                            <option value="en" data-i18n="language_en">English</option>
                            <option value="es" data-i18n="language_es">Spanish (Coming Soon)</option>
                            <option value="fr" data-i18n="language_fr">French (Coming Soon)</option>
                            <option value="de" data-i18n="language_de">German (Coming Soon)</option>
                        </select>
                    </div>
                </div>

                <div class="card">
                    <h2 data-i18n="regional_settings">Regional Settings</h2>
                    <div class="form-group">
                        <label for="timezone" data-i18n="time_zone">Time Zone</label>
                        <select id="timezone">
                            <!-- Will be populated by JavaScript -->
                        </select>
                    </div>
                </div>
            </section>
        </main>

        <!-- Footer -->
        <footer class="footer">
            <div class="footer-content">
                <p data-i18n="footer_text">&copy; 2024 VocabBreak. Made with ❤️ for language learners.</p>
                <div class="footer-links">
                    <a href="#" id="about-link" data-i18n="about">About</a>
                    <a href="#" id="privacy-link" data-i18n="privacy">Privacy</a>
                    <a href="#" id="support-link" data-i18n="support">Support</a>
                </div>
            </div>
        </footer>
    </div>

    <!-- Modals -->
    <div id="confirm-modal" class="modal hidden">
        <div class="modal-content">
            <h3 id="confirm-title" data-i18n="confirm_action">Confirm Action</h3>
            <p id="confirm-message" data-i18n="confirm_proceed">Are you sure you want to proceed?</p>
            <div class="modal-actions">
                <button id="confirm-cancel" class="btn btn-outline" data-i18n="cancel">Cancel</button>
                <button id="confirm-ok" class="btn btn-danger" data-i18n="confirm">Confirm</button>
            </div>
        </div>
    </div>

    <div id="notification" class="notification hidden">
        <span id="notification-text" data-i18n="settings_saved">Settings saved successfully!</span>
    </div>

    <script src="options.js"></script>
</body>
</html>

<|MERGE_RESOLUTION|>--- conflicted
+++ resolved
@@ -126,14 +126,6 @@
                                 <span class="checkmark"></span>
                                 <span data-i18n="text_input">Text Input</span>
                             </label>
-<<<<<<< HEAD
-=======
-                            <label class="checkbox-item">
-                                <input type="checkbox" name="question-types" value="voice-input" disabled>
-                                <span class="checkmark"></span>
-                                <span data-i18n="voice_input">Voice Input</span> <span class="coming-soon" data-i18n="coming_soon">(Coming Soon)</span>
-                            </label>
->>>>>>> 76e1db8f
                         </div>
                     </div>
                 </div>
